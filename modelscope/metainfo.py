--- conflicted
+++ resolved
@@ -55,13 +55,10 @@
     sentiment_analysis = 'sentiment-analysis'
     sentiment_classification = 'sentiment-classification'
     fill_mask = 'fill-mask'
-<<<<<<< HEAD
     nli = 'nli'
     dialog_intent_prediction = 'dialog-intent-prediction'
     dialog_modeling = 'dialog-modeling'
-=======
     zero_shot_classification = 'zero-shot-classification'
->>>>>>> 0264b25a
 
     # audio tasks
     sambert_hifigan_16k_tts = 'sambert-hifigan-16k-tts'
@@ -105,16 +102,13 @@
     # nlp preprocessor
     bert_seq_cls_tokenizer = 'bert-seq-cls-tokenizer'
     palm_text_gen_tokenizer = 'palm-text-gen-tokenizer'
-<<<<<<< HEAD
     token_cls_tokenizer = 'token-cls-tokenizer'
     nli_tokenizer = 'nli-tokenizer'
     sen_cls_tokenizer = 'sen-cls-tokenizer'
     dialog_intent_preprocessor = 'dialog-intent-preprocessor'
     dialog_modeling_preprocessor = 'dialog-modeling-preprocessor'
-=======
     sbert_token_cls_tokenizer = 'sbert-token-cls-tokenizer'
     zero_shot_cls_tokenizer = 'zero-shot-cls-tokenizer'
->>>>>>> 0264b25a
 
     # audio preprocessor
     linear_aec_fbank = 'linear-aec-fbank'
