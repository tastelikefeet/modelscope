--- conflicted
+++ resolved
@@ -1,9 +1,7 @@
-<<<<<<< HEAD
-# from .audio import LinearAECPipeline
-=======
 from .audio import LinearAECPipeline
 from .audio.ans_pipeline import ANSPipeline
->>>>>>> fabea560
 from .base import Pipeline
 from .builder import pipeline
+from .cv import *  # noqa F403
+from .multi_modal import *  # noqa F403
 from .nlp import *  # noqa F403