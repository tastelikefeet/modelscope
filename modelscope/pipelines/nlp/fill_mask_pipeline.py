<<<<<<< HEAD
from typing import Any, Dict, Optional, Union

import torch
=======
import os
from typing import Dict, Optional, Union
>>>>>>> 04b7eba2

from ...metainfo import Pipelines
from ...models import Model
from ...models.nlp.masked_language_model import MaskedLanguageModelBase
from ...preprocessors import FillMaskPreprocessor
<<<<<<< HEAD
from ...utils.constant import Tasks
=======
from ...utils.config import Config
from ...utils.constant import ModelFile, Tasks
>>>>>>> 04b7eba2
from ..base import Pipeline, Tensor
from ..builder import PIPELINES

__all__ = ['FillMaskPipeline']
_type_map = {'veco': 'roberta', 'sbert': 'bert'}


@PIPELINES.register_module(Tasks.fill_mask, module_name=Pipelines.fill_mask)
class FillMaskPipeline(Pipeline):

    def __init__(self,
                 model: Union[MaskedLanguageModelBase, str],
                 preprocessor: Optional[FillMaskPreprocessor] = None,
                 first_sequence='sentense',
                 **kwargs):
        """use `model` and `preprocessor` to create a nlp fill mask pipeline for prediction

        Args:
            model (MaskedLanguageModelBase): a model instance
            preprocessor (FillMaskPreprocessor): a preprocessor instance
        """
        fill_mask_model = model if isinstance(
            model, MaskedLanguageModelBase) else Model.from_pretrained(model)
<<<<<<< HEAD
        assert fill_mask_model.config is not None

=======
>>>>>>> 04b7eba2
        if preprocessor is None:
            preprocessor = FillMaskPreprocessor(
                fill_mask_model.model_dir,
                first_sequence=first_sequence,
                second_sequence=None)
        fill_mask_model.eval()
        super().__init__(
            model=fill_mask_model, preprocessor=preprocessor, **kwargs)

        self.preprocessor = preprocessor
        self.config = Config.from_file(
            os.path.join(fill_mask_model.model_dir, ModelFile.CONFIGURATION))
        self.tokenizer = preprocessor.tokenizer
        self.mask_id = {'roberta': 250001, 'bert': 103}

        self.rep_map = {
            'bert': {
                '[unused0]': '',
                '[PAD]': '',
                '[unused1]': '',
                r' +': ' ',
                '[SEP]': '',
                '[unused2]': '',
                '[CLS]': '',
                '[UNK]': ''
            },
            'roberta': {
                r' +': ' ',
                '<mask>': '<q>',
                '<pad>': '',
                '<s>': '',
                '</s>': '',
                '<unk>': ' '
            }
        }

    def forward(self, inputs: Dict[str, Any],
                **forward_params) -> Dict[str, Any]:
        with torch.no_grad():
            return super().forward(inputs, **forward_params)

    def postprocess(self, inputs: Dict[str, Tensor]) -> Dict[str, Tensor]:
        """process the prediction results

        Args:
            inputs (Dict[str, Any]): _description_

        Returns:
            Dict[str, str]: the prediction results
        """
        import numpy as np
        logits = inputs['logits'].detach().numpy()
        input_ids = inputs['input_ids'].detach().numpy()
        pred_ids = np.argmax(logits, axis=-1)
        model_type = self.model.config.model_type
        process_type = model_type if model_type in self.mask_id else _type_map[
            model_type]
        rst_ids = np.where(input_ids == self.mask_id[process_type], pred_ids,
                           input_ids)

        def rep_tokens(string, rep_map):
            for k, v in rep_map.items():
                string = string.replace(k, v)
            return string.strip()

        pred_strings = []
        for ids in rst_ids:  # batch
<<<<<<< HEAD
            # TODO vocab size is not stable

            if self.model.config.vocab_size == 21128:  # zh bert
=======
            if 'language' in self.config.model and self.config.model.language == 'zh':
>>>>>>> 04b7eba2
                pred_string = self.tokenizer.convert_ids_to_tokens(ids)
                pred_string = ''.join(pred_string)
            else:
                pred_string = self.tokenizer.decode(ids)
            pred_string = rep_tokens(pred_string, self.rep_map[process_type])
            pred_strings.append(pred_string)

        return {'text': pred_strings}<|MERGE_RESOLUTION|>--- conflicted
+++ resolved
@@ -1,22 +1,14 @@
-<<<<<<< HEAD
+import os
 from typing import Any, Dict, Optional, Union
 
 import torch
-=======
-import os
-from typing import Dict, Optional, Union
->>>>>>> 04b7eba2
 
 from ...metainfo import Pipelines
 from ...models import Model
 from ...models.nlp.masked_language_model import MaskedLanguageModelBase
 from ...preprocessors import FillMaskPreprocessor
-<<<<<<< HEAD
-from ...utils.constant import Tasks
-=======
 from ...utils.config import Config
 from ...utils.constant import ModelFile, Tasks
->>>>>>> 04b7eba2
 from ..base import Pipeline, Tensor
 from ..builder import PIPELINES
 
@@ -40,11 +32,7 @@
         """
         fill_mask_model = model if isinstance(
             model, MaskedLanguageModelBase) else Model.from_pretrained(model)
-<<<<<<< HEAD
-        assert fill_mask_model.config is not None
 
-=======
->>>>>>> 04b7eba2
         if preprocessor is None:
             preprocessor = FillMaskPreprocessor(
                 fill_mask_model.model_dir,
@@ -112,13 +100,7 @@
 
         pred_strings = []
         for ids in rst_ids:  # batch
-<<<<<<< HEAD
-            # TODO vocab size is not stable
-
-            if self.model.config.vocab_size == 21128:  # zh bert
-=======
             if 'language' in self.config.model and self.config.model.language == 'zh':
->>>>>>> 04b7eba2
                 pred_string = self.tokenizer.convert_ids_to_tokens(ids)
                 pred_string = ''.join(pred_string)
             else:
