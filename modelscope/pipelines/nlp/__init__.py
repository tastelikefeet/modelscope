from .sentence_similarity_pipeline import *  # noqa F403
from .sequence_classification_pipeline import *  # noqa F403
<<<<<<< HEAD
from .space.dialog_intent_prediction_pipeline import *  # noqa F403
from .space.dialog_modeling_pipeline import *  # noqa F403
from .text_generation_pipeline import *  # noqa F403
=======
from .text_generation_pipeline import *  # noqa F403
from .word_segmentation_pipeline import *  # noqa F403
>>>>>>> 99fb5036
<|MERGE_RESOLUTION|>--- conflicted
+++ resolved
@@ -1,10 +1,6 @@
 from .sentence_similarity_pipeline import *  # noqa F403
 from .sequence_classification_pipeline import *  # noqa F403
-<<<<<<< HEAD
 from .space.dialog_intent_prediction_pipeline import *  # noqa F403
 from .space.dialog_modeling_pipeline import *  # noqa F403
 from .text_generation_pipeline import *  # noqa F403
-=======
-from .text_generation_pipeline import *  # noqa F403
-from .word_segmentation_pipeline import *  # noqa F403
->>>>>>> 99fb5036
+from .word_segmentation_pipeline import *  # noqa F403