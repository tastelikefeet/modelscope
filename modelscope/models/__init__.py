# Copyright (c) Alibaba, Inc. and its affiliates.
from .base import Model
from .builder import MODELS, build_model
<<<<<<< HEAD
from .multi_modal import OfaForImageCaptioning
from .nlp import (BertForMaskedLM, BertForSequenceClassification, SbertForNLI,
                  SbertForSentenceSimilarity, SbertForSentimentClassification,
                  SbertForTokenClassification, SbertForZeroShotClassification,
                  SpaceForDialogIntent, SpaceForDialogModeling,
                  SpaceForDialogStateTracking, StructBertForMaskedLM,
                  VecoForMaskedLM)
=======

try:
    from .audio.tts.am import SambertNetHifi16k
    from .audio.tts.vocoder import Hifigan16k

except ModuleNotFoundError as e:
    if str(e) == "No module named 'tensorflow'":
        pass
    else:
        raise ModuleNotFoundError(e)

try:
    from .audio.kws import GenericKeyWordSpotting
    from .multi_modal import OfaForImageCaptioning
    from .nlp import (BertForMaskedLM, BertForSequenceClassification,
                      SbertForNLI, SbertForSentenceSimilarity,
                      SbertForSentimentClassification,
                      SbertForTokenClassification,
                      SbertForZeroShotClassification, SpaceForDialogIntent,
                      SpaceForDialogModeling, StructBertForMaskedLM,
                      VecoForMaskedLM)
    from .audio.ans.frcrn import FRCRNModel
except ModuleNotFoundError as e:
    if str(e) == "No module named 'pytorch'":
        pass
    else:
        raise ModuleNotFoundError(e)
>>>>>>> 5b98cc15
<|MERGE_RESOLUTION|>--- conflicted
+++ resolved
@@ -1,15 +1,6 @@
 # Copyright (c) Alibaba, Inc. and its affiliates.
 from .base import Model
 from .builder import MODELS, build_model
-<<<<<<< HEAD
-from .multi_modal import OfaForImageCaptioning
-from .nlp import (BertForMaskedLM, BertForSequenceClassification, SbertForNLI,
-                  SbertForSentenceSimilarity, SbertForSentimentClassification,
-                  SbertForTokenClassification, SbertForZeroShotClassification,
-                  SpaceForDialogIntent, SpaceForDialogModeling,
-                  SpaceForDialogStateTracking, StructBertForMaskedLM,
-                  VecoForMaskedLM)
-=======
 
 try:
     from .audio.tts.am import SambertNetHifi16k
@@ -29,12 +20,11 @@
                       SbertForSentimentClassification,
                       SbertForTokenClassification,
                       SbertForZeroShotClassification, SpaceForDialogIntent,
-                      SpaceForDialogModeling, StructBertForMaskedLM,
-                      VecoForMaskedLM)
+                      SpaceForDialogModeling, SpaceForDialogStateTracking,
+                      StructBertForMaskedLM, VecoForMaskedLM)
     from .audio.ans.frcrn import FRCRNModel
 except ModuleNotFoundError as e:
     if str(e) == "No module named 'pytorch'":
         pass
     else:
-        raise ModuleNotFoundError(e)
->>>>>>> 5b98cc15
+        raise ModuleNotFoundError(e)