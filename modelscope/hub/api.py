# Copyright (c) Alibaba, Inc. and its affiliates.
# yapf: disable

import datetime
import functools
import os
import pickle
import platform
import re
import shutil
import tempfile
import uuid
from collections import defaultdict
from http import HTTPStatus
from http.cookiejar import CookieJar
from os.path import expanduser
from typing import Dict, List, Optional, Tuple, Union

<<<<<<< HEAD
=======
import pandas as pd
>>>>>>> 0db0ec55
import requests
from requests import Session
from requests.adapters import HTTPAdapter, Retry

from modelscope.hub.constants import (API_HTTP_CLIENT_TIMEOUT,
                                      API_RESPONSE_FIELD_DATA,
                                      API_RESPONSE_FIELD_EMAIL,
                                      API_RESPONSE_FIELD_GIT_ACCESS_TOKEN,
                                      API_RESPONSE_FIELD_MESSAGE,
                                      API_RESPONSE_FIELD_USERNAME,
                                      DEFAULT_CREDENTIALS_PATH,
                                      MODELSCOPE_CLOUD_ENVIRONMENT,
                                      MODELSCOPE_CLOUD_USERNAME,
                                      ONE_YEAR_SECONDS,
                                      REQUESTS_API_HTTP_METHOD, Licenses,
                                      ModelVisibility)
from modelscope.hub.errors import (InvalidParameter, NotExistError,
                                   NotLoginException, NoValidRevisionError,
                                   RequestError, datahub_raise_on_error,
                                   handle_http_post_error,
                                   handle_http_response, is_ok,
                                   raise_for_http_status, raise_on_error)
from modelscope.hub.git import GitCommandWrapper
from modelscope.hub.repository import Repository
from modelscope.utils.constant import (DEFAULT_DATASET_REVISION,
                                       DEFAULT_MODEL_REVISION,
                                       DEFAULT_REPOSITORY_REVISION,
                                       MASTER_MODEL_BRANCH, DatasetFormations,
                                       DatasetMetaFormats,
                                       DatasetVisibilityMap, DownloadChannel,
<<<<<<< HEAD
                                       ModelFile, VirgoDatasetConfig)
=======
                                       DownloadMode, ModelFile,
                                       VirgoDatasetConfig)
>>>>>>> 0db0ec55
from modelscope.utils.logger import get_logger
from .utils.utils import (get_endpoint, get_release_datetime,
                          model_id_to_group_owner_name)

logger = get_logger()


class HubApi:
    """Model hub api interface.
    """
    def __init__(self, endpoint: Optional[str] = None):
        """The ModelScope HubApi。

        Args:
            endpoint (str, optional): The modelscope server http|https address. Defaults to None.
        """
        self.endpoint = endpoint if endpoint is not None else get_endpoint()
        self.headers = {'user-agent': ModelScopeConfig.get_user_agent()}
        self.session = Session()
        retry = Retry(
            total=2,
            read=2,
            connect=2,
            backoff_factor=1,
            status_forcelist=(500, 502, 503, 504),
        )
        adapter = HTTPAdapter(max_retries=retry)
        self.session.mount('http://', adapter)
        self.session.mount('https://', adapter)
        # set http timeout
        for method in REQUESTS_API_HTTP_METHOD:
            setattr(
                self.session, method,
                functools.partial(
                    getattr(self.session, method),
                    timeout=API_HTTP_CLIENT_TIMEOUT))

    def login(
        self,
        access_token: str,
    ) -> tuple():
        """Login with your SDK access token, which can be obtained from
           https://www.modelscope.cn user center.

        Args:
            access_token (str): user access token on modelscope.

        Returns:
            cookies: to authenticate yourself to ModelScope open-api
            git_token: token to access your git repository.

        Note:
            You only have to login once within 30 days.
        """
        path = f'{self.endpoint}/api/v1/login'
        r = self.session.post(
            path, json={'AccessToken': access_token}, headers=self.headers)
        raise_for_http_status(r)
        d = r.json()
        raise_on_error(d)

        token = d[API_RESPONSE_FIELD_DATA][API_RESPONSE_FIELD_GIT_ACCESS_TOKEN]
        cookies = r.cookies

        # save token and cookie
        ModelScopeConfig.save_token(token)
        ModelScopeConfig.save_cookies(cookies)
        ModelScopeConfig.save_user_info(
            d[API_RESPONSE_FIELD_DATA][API_RESPONSE_FIELD_USERNAME],
            d[API_RESPONSE_FIELD_DATA][API_RESPONSE_FIELD_EMAIL])

        return d[API_RESPONSE_FIELD_DATA][
            API_RESPONSE_FIELD_GIT_ACCESS_TOKEN], cookies

    def create_model(self,
                     model_id: str,
                     visibility: Optional[int] = ModelVisibility.PUBLIC,
                     license: Optional[str] = Licenses.APACHE_V2,
                     chinese_name: Optional[str] = None,
                     original_model_id: Optional[str] = '') -> str:
        """Create model repo at ModelScope Hub.

        Args:
            model_id (str): The model id
            visibility (int, optional): visibility of the model(1-private, 5-public), default 5.
            license (str, optional): license of the model, default none.
            chinese_name (str, optional): chinese name of the model.
            original_model_id (str, optional): the base model id which this model is trained from

        Returns:
            Name of the model created

        Raises:
            InvalidParameter: If model_id is invalid.
            ValueError: If not login.

        Note:
            model_id = {owner}/{name}
        """
        if model_id is None:
            raise InvalidParameter('model_id is required!')
        cookies = ModelScopeConfig.get_cookies()
        if cookies is None:
            raise ValueError('Token does not exist, please login first.')

        path = f'{self.endpoint}/api/v1/models'
        owner_or_group, name = model_id_to_group_owner_name(model_id)
        body = {
            'Path': owner_or_group,
            'Name': name,
            'ChineseName': chinese_name,
            'Visibility': visibility,  # server check
            'License': license,
            'OriginalModelId': original_model_id,
            'TrainId': os.environ.get('MODELSCOPE_TRAIN_ID', ''),
        }
        r = self.session.post(
            path, json=body, cookies=cookies, headers=self.headers)
        handle_http_post_error(r, path, body)
        raise_on_error(r.json())
        model_repo_url = f'{get_endpoint()}/{model_id}'
        return model_repo_url

    def delete_model(self, model_id: str):
        """Delete model_id from ModelScope.

        Args:
            model_id (str): The model id.

        Raises:
            ValueError: If not login.

        Note:
            model_id = {owner}/{name}
        """
        cookies = ModelScopeConfig.get_cookies()
        if cookies is None:
            raise ValueError('Token does not exist, please login first.')
        path = f'{self.endpoint}/api/v1/models/{model_id}'

        r = self.session.delete(path, cookies=cookies, headers=self.headers)
        raise_for_http_status(r)
        raise_on_error(r.json())

    def get_model_url(self, model_id: str):
        return f'{self.endpoint}/api/v1/models/{model_id}.git'

    def get_model(
        self,
        model_id: str,
        revision: Optional[str] = DEFAULT_MODEL_REVISION,
    ) -> str:
        """Get model information at ModelScope

        Args:
            model_id (str): The model id.
            revision (str optional): revision of model.

        Returns:
            The model detail information.

        Raises:
            NotExistError: If the model is not exist, will throw NotExistError

        Note:
            model_id = {owner}/{name}
        """
        cookies = ModelScopeConfig.get_cookies()
        owner_or_group, name = model_id_to_group_owner_name(model_id)
        if revision:
            path = f'{self.endpoint}/api/v1/models/{owner_or_group}/{name}?Revision={revision}'
        else:
            path = f'{self.endpoint}/api/v1/models/{owner_or_group}/{name}'

        r = self.session.get(path, cookies=cookies, headers=self.headers)
        handle_http_response(r, logger, cookies, model_id)
        if r.status_code == HTTPStatus.OK:
            if is_ok(r.json()):
                return r.json()[API_RESPONSE_FIELD_DATA]
            else:
                raise NotExistError(r.json()[API_RESPONSE_FIELD_MESSAGE])
        else:
            raise_for_http_status(r)

    def push_model(self,
                   model_id: str,
                   model_dir: str,
                   visibility: Optional[int] = ModelVisibility.PUBLIC,
                   license: Optional[str] = Licenses.APACHE_V2,
                   chinese_name: Optional[str] = None,
                   commit_message: Optional[str] = 'upload model',
                   tag: Optional[str] = None,
                   revision: Optional[str] = DEFAULT_REPOSITORY_REVISION,
                   original_model_id: Optional[str] = None,
                   ignore_file_pattern: Optional[Union[List[str], str]] = None):
        """Upload model from a given directory to given repository. A valid model directory
        must contain a configuration.json file.

        This function upload the files in given directory to given repository. If the
        given repository is not exists in remote, it will automatically create it with
        given visibility, license and chinese_name parameters. If the revision is also
        not exists in remote repository, it will create a new branch for it.

        This function must be called before calling HubApi's login with a valid token
        which can be obtained from ModelScope's website.

        Args:
            model_id (str):
                The model id to be uploaded, caller must have write permission for it.
            model_dir(str):
                The Absolute Path of the finetune result.
            visibility(int, optional):
                Visibility of the new created model(1-private, 5-public). If the model is
                not exists in ModelScope, this function will create a new model with this
                visibility and this parameter is required. You can ignore this parameter
                if you make sure the model's existence.
            license(`str`, defaults to `None`):
                License of the new created model(see License). If the model is not exists
                in ModelScope, this function will create a new model with this license
                and this parameter is required. You can ignore this parameter if you
                make sure the model's existence.
            chinese_name(`str`, *optional*, defaults to `None`):
                chinese name of the new created model.
            commit_message(`str`, *optional*, defaults to `None`):
                commit message of the push request.
            tag(`str`, *optional*, defaults to `None`):
                The tag on this commit
            revision (`str`, *optional*, default to DEFAULT_MODEL_REVISION):
                which branch to push. If the branch is not exists, It will create a new
                branch and push to it.
            original_model_id (str, optional): The base model id which this model is trained from
            ignore_file_pattern (`Union[List[str], str]`, optional): The file pattern to ignore uploading

        Raises:
            InvalidParameter: Parameter invalid.
            NotLoginException: Not login
            ValueError: No configuration.json
            Exception: Create failed.
        """
        if model_id is None:
            raise InvalidParameter('model_id cannot be empty!')
        if model_dir is None:
            raise InvalidParameter('model_dir cannot be empty!')
        if not os.path.exists(model_dir) or os.path.isfile(model_dir):
            raise InvalidParameter('model_dir must be a valid directory.')
        cfg_file = os.path.join(model_dir, ModelFile.CONFIGURATION)
        if not os.path.exists(cfg_file):
            raise ValueError(f'{model_dir} must contain a configuration.json.')
        cookies = ModelScopeConfig.get_cookies()
        if cookies is None:
            raise NotLoginException('Must login before upload!')
        files_to_save = os.listdir(model_dir)
        if ignore_file_pattern is None:
            ignore_file_pattern = []
        if isinstance(ignore_file_pattern, str):
            ignore_file_pattern = [ignore_file_pattern]
        try:
            self.get_model(model_id=model_id)
        except Exception:
            if visibility is None or license is None:
                raise InvalidParameter(
                    'visibility and license cannot be empty if want to create new repo'
                )
            logger.info('Create new model %s' % model_id)
            self.create_model(
                model_id=model_id,
                visibility=visibility,
                license=license,
                chinese_name=chinese_name,
                original_model_id=original_model_id)
        tmp_dir = tempfile.mkdtemp()
        git_wrapper = GitCommandWrapper()
        try:
            repo = Repository(model_dir=tmp_dir, clone_from=model_id)
            branches = git_wrapper.get_remote_branches(tmp_dir)
            if revision not in branches:
                logger.info('Create new branch %s' % revision)
                git_wrapper.new_branch(tmp_dir, revision)
            git_wrapper.checkout(tmp_dir, revision)
            files_in_repo = os.listdir(tmp_dir)
            for f in files_in_repo:
                if f[0] != '.':
                    src = os.path.join(tmp_dir, f)
                    if os.path.isfile(src):
                        os.remove(src)
                    else:
                        shutil.rmtree(src, ignore_errors=True)
            for f in files_to_save:
                if f[0] != '.':
                    if any([re.search(pattern, f) is not None for pattern in ignore_file_pattern]):
                        continue
                    src = os.path.join(model_dir, f)
                    if os.path.isdir(src):
                        shutil.copytree(src, os.path.join(tmp_dir, f))
                    else:
                        shutil.copy(src, tmp_dir)
            if not commit_message:
                date = datetime.datetime.now().strftime('%Y_%m_%d_%H_%M_%S')
                commit_message = '[automsg] push model %s to hub at %s' % (
                    model_id, date)
            repo.push(
                commit_message=commit_message,
                local_branch=revision,
                remote_branch=revision)
            if tag is not None:
                repo.tag_and_push(tag, tag)
        except Exception:
            raise
        finally:
            shutil.rmtree(tmp_dir, ignore_errors=True)

    def list_models(self,
                    owner_or_group: str,
                    page_number: Optional[int] = 1,
                    page_size: Optional[int] = 10) -> dict:
        """List models in owner or group.

        Args:
            owner_or_group(str): owner or group.
            page_number(int, optional): The page number, default: 1
            page_size(int, optional): The page size, default: 10

        Raises:
            RequestError: The request error.

        Returns:
            dict: {"models": "list of models", "TotalCount": total_number_of_models_in_owner_or_group}
        """
        cookies = ModelScopeConfig.get_cookies()
        path = f'{self.endpoint}/api/v1/models/'
        r = self.session.put(
            path,
            data='{"Path":"%s", "PageNumber":%s, "PageSize": %s}' %
            (owner_or_group, page_number, page_size),
            cookies=cookies,
            headers=self.headers)
        handle_http_response(r, logger, cookies, 'list_model')
        if r.status_code == HTTPStatus.OK:
            if is_ok(r.json()):
                data = r.json()[API_RESPONSE_FIELD_DATA]
                return data
            else:
                raise RequestError(r.json()[API_RESPONSE_FIELD_MESSAGE])
        else:
            raise_for_http_status(r)
        return None

    def _check_cookie(self,
                      use_cookies: Union[bool,
                                         CookieJar] = False) -> CookieJar:
        cookies = None
        if isinstance(use_cookies, CookieJar):
            cookies = use_cookies
        elif use_cookies:
            cookies = ModelScopeConfig.get_cookies()
            if cookies is None:
                raise ValueError('Token does not exist, please login first.')
        return cookies

    def list_model_revisions(
            self,
            model_id: str,
            cutoff_timestamp: Optional[int] = None,
            use_cookies: Union[bool, CookieJar] = False) -> List[str]:
        """Get model branch and tags.

        Args:
            model_id (str): The model id
            cutoff_timestamp (int): Tags created before the cutoff will be included.
                                    The timestamp is represented by the seconds elapsed from the epoch time.
            use_cookies (Union[bool, CookieJar], optional): If is cookieJar, we will use this cookie, if True,
                        will load cookie from local. Defaults to False.

        Returns:
            Tuple[List[str], List[str]]: Return list of branch name and tags
        """
        cookies = self._check_cookie(use_cookies)
        if cutoff_timestamp is None:
            cutoff_timestamp = get_release_datetime()
        path = f'{self.endpoint}/api/v1/models/{model_id}/revisions?EndTime=%s' % cutoff_timestamp
        r = self.session.get(path, cookies=cookies, headers=self.headers)
        handle_http_response(r, logger, cookies, model_id)
        d = r.json()
        raise_on_error(d)
        info = d[API_RESPONSE_FIELD_DATA]
        # tags returned from backend are guaranteed to be ordered by create-time
        tags = [x['Revision'] for x in info['RevisionMap']['Tags']
                ] if info['RevisionMap']['Tags'] else []
        return tags

    def get_valid_revision(self,
                           model_id: str,
                           revision=None,
                           cookies: Optional[CookieJar] = None):
        release_timestamp = get_release_datetime()
        current_timestamp = int(round(datetime.datetime.now().timestamp()))
        # for active development in library codes (non-release-branches), release_timestamp
        # is set to be a far-away-time-in-the-future, to ensure that we shall
        # get the master-HEAD version from model repo by default (when no revision is provided)
        if release_timestamp > current_timestamp + ONE_YEAR_SECONDS:
            branches, tags = self.get_model_branches_and_tags(
                model_id, use_cookies=False if cookies is None else cookies)
            if revision is None:
                revision = MASTER_MODEL_BRANCH
                logger.info(
                    'Model revision not specified, use default: %s in development mode'
                    % revision)
            if revision not in branches and revision not in tags:
                raise NotExistError('The model: %s has no revision : %s .' % (model_id, revision))
            logger.info('Development mode use revision: %s' % revision)
        else:
            if revision is None:  # user not specified revision, use latest revision before release time
                revisions = self.list_model_revisions(
                    model_id,
                    cutoff_timestamp=release_timestamp,
                    use_cookies=False if cookies is None else cookies)
                if len(revisions) == 0:
                    raise NoValidRevisionError(
                        'The model: %s has no valid revision!' % model_id)
                # tags (revisions) returned from backend are guaranteed to be ordered by create-time
                # we shall obtain the latest revision created earlier than release version of this branch
                revision = revisions[0]
                logger.info(
                    'Model revision not specified, use the latest revision: %s'
                    % revision)
            else:
                # use user-specified revision
                revisions = self.list_model_revisions(
                    model_id,
                    cutoff_timestamp=current_timestamp,
                    use_cookies=False if cookies is None else cookies)
                if revision not in revisions:
                    raise NotExistError('The model: %s has no revision: %s !' %
                                        (model_id, revision))
                logger.info('Use user-specified model revision: %s' % revision)
        return revision

    def get_model_branches_and_tags(
        self,
        model_id: str,
        use_cookies: Union[bool, CookieJar] = False,
    ) -> Tuple[List[str], List[str]]:
        """Get model branch and tags.

        Args:
            model_id (str): The model id
            use_cookies (Union[bool, CookieJar], optional): If is cookieJar, we will use this cookie, if True,
                        will load cookie from local. Defaults to False.

        Returns:
            Tuple[List[str], List[str]]: Return list of branch name and tags
        """
        cookies = self._check_cookie(use_cookies)

        path = f'{self.endpoint}/api/v1/models/{model_id}/revisions'
        r = self.session.get(path, cookies=cookies, headers=self.headers)
        handle_http_response(r, logger, cookies, model_id)
        d = r.json()
        raise_on_error(d)
        info = d[API_RESPONSE_FIELD_DATA]
        branches = [x['Revision'] for x in info['RevisionMap']['Branches']
                    ] if info['RevisionMap']['Branches'] else []
        tags = [x['Revision'] for x in info['RevisionMap']['Tags']
                ] if info['RevisionMap']['Tags'] else []
        return branches, tags

    def get_model_files(self,
                        model_id: str,
                        revision: Optional[str] = DEFAULT_MODEL_REVISION,
                        root: Optional[str] = None,
                        recursive: Optional[str] = False,
                        use_cookies: Union[bool, CookieJar] = False,
                        headers: Optional[dict] = {}) -> List[dict]:
        """List the models files.

        Args:
            model_id (str): The model id
            revision (Optional[str], optional): The branch or tag name.
            root (Optional[str], optional): The root path. Defaults to None.
            recursive (Optional[str], optional): Is recursive list files. Defaults to False.
            use_cookies (Union[bool, CookieJar], optional): If is cookieJar, we will use this cookie, if True,
                        will load cookie from local. Defaults to False.
            headers: request headers

        Returns:
            List[dict]: Model file list.
        """
        if revision:
            path = '%s/api/v1/models/%s/repo/files?Revision=%s&Recursive=%s' % (
                self.endpoint, model_id, revision, recursive)
        else:
            path = '%s/api/v1/models/%s/repo/files?Recursive=%s' % (
                self.endpoint, model_id, recursive)
        cookies = self._check_cookie(use_cookies)
        if root is not None:
            path = path + f'&Root={root}'
        headers = self.headers if headers is None else headers
        r = self.session.get(
            path, cookies=cookies, headers=headers)

        handle_http_response(r, logger, cookies, model_id)
        d = r.json()
        raise_on_error(d)

        files = []
        for file in d[API_RESPONSE_FIELD_DATA]['Files']:
            if file['Name'] == '.gitignore' or file['Name'] == '.gitattributes':
                continue

            files.append(file)
        return files

    def list_datasets(self):
        path = f'{self.endpoint}/api/v1/datasets'
        params = {}
        r = self.session.get(path, params=params, headers=self.headers)
        raise_for_http_status(r)
        dataset_list = r.json()[API_RESPONSE_FIELD_DATA]
        return [x['Name'] for x in dataset_list]

    def get_dataset_id_and_type(self, dataset_name: str, namespace: str):
        """ Get the dataset id and type. """
        datahub_url = f'{self.endpoint}/api/v1/datasets/{namespace}/{dataset_name}'
        cookies = ModelScopeConfig.get_cookies()
        r = self.session.get(datahub_url, cookies=cookies)
        resp = r.json()
        datahub_raise_on_error(datahub_url, resp)
        dataset_id = resp['Data']['Id']
        dataset_type = resp['Data']['Type']
        return dataset_id, dataset_type

    def get_dataset_meta_file_list(self, dataset_name: str, namespace: str, dataset_id: str, revision: str):
        """ Get the meta file-list of the dataset. """
        datahub_url = f'{self.endpoint}/api/v1/datasets/{dataset_id}/repo/tree?Revision={revision}'
        cookies = ModelScopeConfig.get_cookies()
        r = self.session.get(datahub_url, cookies=cookies, headers=self.headers)
        r = self.session.get(
            datahub_url, cookies=cookies, headers=self.headers)
        resp = r.json()
        datahub_raise_on_error(datahub_url, resp)
        file_list = resp['Data']
        if file_list is None:
            raise NotExistError(
                f'The modelscope dataset [dataset_name = {dataset_name}, namespace = {namespace}, '
                f'version = {revision}] dose not exist')

        file_list = file_list['Files']
        return file_list

    @staticmethod
    def dump_datatype_file(dataset_type: int, meta_cache_dir: str):
        """
        Dump the data_type as a local file, in order to get the dataset formation without calling the datahub.
        More details, please refer to the class `modelscope.utils.constant.DatasetFormations`.
        """
        dataset_type_file_path = os.path.join(meta_cache_dir,
                                              f'{str(dataset_type)}{DatasetFormations.formation_mark_ext.value}')
        with open(dataset_type_file_path, 'w') as fp:
            fp.write('*** Automatically-generated file, do not modify ***')

    def get_dataset_meta_files_local_paths(self, dataset_name: str,
                                           namespace: str,
                                           revision: str,
                                           meta_cache_dir: str, dataset_type: int, file_list: list):
        local_paths = defaultdict(list)
        dataset_formation = DatasetFormations(dataset_type)
        dataset_meta_format = DatasetMetaFormats[dataset_formation]
        cookies = ModelScopeConfig.get_cookies()

        # Dump the data_type as a local file
        HubApi.dump_datatype_file(dataset_type=dataset_type, meta_cache_dir=meta_cache_dir)

        for file_info in file_list:
            file_path = file_info['Path']
            extension = os.path.splitext(file_path)[-1]
            if extension in dataset_meta_format:
                datahub_url = f'{self.endpoint}/api/v1/datasets/{namespace}/{dataset_name}/repo?' \
                              f'Revision={revision}&FilePath={file_path}'
                r = self.session.get(datahub_url, cookies=cookies)
                raise_for_http_status(r)
                local_path = os.path.join(meta_cache_dir, file_path)
                if os.path.exists(local_path):
                    logger.warning(
                        f"Reusing dataset {dataset_name}'s python file ({local_path})"
                    )
                    local_paths[extension].append(local_path)
                    continue
                with open(local_path, 'wb') as f:
                    f.write(r.content)
                local_paths[extension].append(local_path)

        return local_paths, dataset_formation

    @staticmethod
    def fetch_csv_from_url(url, out_path, chunk_size=100000, mode=DownloadMode.REUSE_DATASET_IF_EXISTS):
        from io import StringIO
        import hashlib
        out_path = os.path.join(out_path, hashlib.md5(url.encode(encoding='UTF-8')).hexdigest())
        if mode == DownloadMode.FORCE_REDOWNLOAD and os.path.exists(out_path):
            os.remove(out_path)
        if os.path.exists(out_path):
            logger.info(f'Reusing cached meta-csv file: {out_path}')
            return out_path
        cookies = ModelScopeConfig.get_cookies()

        # Make the request and get the response content as TextIO
        logger.info('Loading meta-csv file ...')

        response = requests.get(url, cookies=cookies)
        data = StringIO(response.text)

        # Use read_csv with the TextIO object
        csv_file_reader = pd.read_csv(data, iterator=True, dtype=str, delimiter=None)

        loop = True
        iter_num = 0
        while loop:
            try:
                chunk = csv_file_reader.get_chunk(size=chunk_size)
                logger.info(f'Receiving chunk {iter_num}, shape: {chunk.shape}')
                if iter_num == 0:
                    with_header = True
                else:
                    with_header = False

                chunk.to_csv(out_path, mode='a', index=False, header=with_header)
                iter_num += 1
            except StopIteration:
                loop = False
                logger.info('stop chunk iteration')

        return out_path

    def get_dataset_file_url(
            self,
            file_name: str,
            dataset_name: str,
            namespace: str,
            revision: Optional[str] = DEFAULT_DATASET_REVISION):
        if file_name.endswith('.csv'):
            file_name = f'{self.endpoint}/api/v1/datasets/{namespace}/{dataset_name}/repo?' \
                        f'Revision={revision}&FilePath={file_name}'
        return file_name

    def get_dataset_access_config(
            self,
            dataset_name: str,
            namespace: str,
            revision: Optional[str] = DEFAULT_DATASET_REVISION):
        datahub_url = f'{self.endpoint}/api/v1/datasets/{namespace}/{dataset_name}/' \
                      f'ststoken?Revision={revision}'
        return self.datahub_remote_call(datahub_url)

    def get_dataset_access_config_session(
            self,
            dataset_name: str,
            namespace: str,
            check_cookie: bool,
            revision: Optional[str] = DEFAULT_DATASET_REVISION):

        datahub_url = f'{self.endpoint}/api/v1/datasets/{namespace}/{dataset_name}/' \
                      f'ststoken?Revision={revision}'
        if check_cookie:
            cookies = self._check_cookie(use_cookies=True)
        else:
            cookies = ModelScopeConfig.get_cookies()

        r = self.session.get(
            url=datahub_url, cookies=cookies, headers=self.headers)
        resp = r.json()
        raise_on_error(resp)
        return resp['Data']

    def get_virgo_meta(self, dataset_id: str, version: int = 1) -> dict:
        """
        Get virgo dataset meta info.
        """
        virgo_endpoint = os.environ.get(VirgoDatasetConfig.env_virgo_endpoint, '')
        if not virgo_endpoint:
            raise RuntimeError(f'Virgo endpoint is not set in env: {VirgoDatasetConfig.env_virgo_endpoint}')

        virgo_dataset_url = f'{virgo_endpoint}/data/set/download'
        cookies = requests.utils.dict_from_cookiejar(ModelScopeConfig.get_cookies())

        dataset_info = dict(
            dataSetId=dataset_id,
            dataSetVersion=version
        )
        data = dict(
            data=dataset_info,
        )
        r = self.session.post(url=virgo_dataset_url, json=data, cookies=cookies, headers=self.headers, timeout=900)
        resp = r.json()
        if resp['code'] != 0:
            raise RuntimeError(f'Failed to get virgo dataset: {resp}')

        return resp['data']

    def get_dataset_access_config_for_unzipped(self,
                                               dataset_name: str,
                                               namespace: str,
                                               revision: str,
                                               zip_file_name: str):
        datahub_url = f'{self.endpoint}/api/v1/datasets/{namespace}/{dataset_name}'
        cookies = ModelScopeConfig.get_cookies()
        r = self.session.get(url=datahub_url, cookies=cookies, headers=self.headers)
        resp = r.json()
        # get visibility of the dataset
        raise_on_error(resp)
        data = resp['Data']
        visibility = DatasetVisibilityMap.get(data['Visibility'])

        datahub_sts_url = f'{datahub_url}/ststoken?Revision={revision}'
        r_sts = self.session.get(url=datahub_sts_url, cookies=cookies, headers=self.headers)
        resp_sts = r_sts.json()
        raise_on_error(resp_sts)
        data_sts = resp_sts['Data']
        file_dir = visibility + '-unzipped' + '/' + namespace + '_' + dataset_name + '_' + zip_file_name
        data_sts['Dir'] = file_dir
        return data_sts

    def list_oss_dataset_objects(self, dataset_name, namespace, max_limit,
                                 is_recursive, is_filter_dir, revision):
        url = f'{self.endpoint}/api/v1/datasets/{namespace}/{dataset_name}/oss/tree/?' \
            f'MaxLimit={max_limit}&Revision={revision}&Recursive={is_recursive}&FilterDir={is_filter_dir}'

        cookies = ModelScopeConfig.get_cookies()
        resp = self.session.get(url=url, cookies=cookies, timeout=1800)
        resp = resp.json()
        raise_on_error(resp)
        resp = resp['Data']
        return resp

    def delete_oss_dataset_object(self, object_name: str, dataset_name: str,
                                  namespace: str, revision: str) -> str:
        if not object_name or not dataset_name or not namespace or not revision:
            raise ValueError('Args cannot be empty!')

        url = f'{self.endpoint}/api/v1/datasets/{namespace}/{dataset_name}/oss?Path={object_name}&Revision={revision}'

        cookies = ModelScopeConfig.get_cookies()
        resp = self.session.delete(url=url, cookies=cookies)
        resp = resp.json()
        raise_on_error(resp)
        resp = resp['Message']
        return resp

    def delete_oss_dataset_dir(self, object_name: str, dataset_name: str,
                               namespace: str, revision: str) -> str:
        if not object_name or not dataset_name or not namespace or not revision:
            raise ValueError('Args cannot be empty!')

        url = f'{self.endpoint}/api/v1/datasets/{namespace}/{dataset_name}/oss/prefix?Prefix={object_name}/' \
            f'&Revision={revision}'

        cookies = ModelScopeConfig.get_cookies()
        resp = self.session.delete(url=url, cookies=cookies)
        resp = resp.json()
        raise_on_error(resp)
        resp = resp['Message']
        return resp

    def datahub_remote_call(self, url):
        cookies = ModelScopeConfig.get_cookies()
        r = self.session.get(
            url,
            cookies=cookies,
            headers={'user-agent': ModelScopeConfig.get_user_agent()})
        resp = r.json()
        datahub_raise_on_error(url, resp)
        return resp['Data']

    def dataset_download_statistics(self, dataset_name: str, namespace: str, use_streaming: bool) -> None:
        is_ci_test = os.getenv('CI_TEST') == 'True'
        if dataset_name and namespace and not is_ci_test and not use_streaming:
            try:
                cookies = ModelScopeConfig.get_cookies()

                # Download count
                download_count_url = f'{self.endpoint}/api/v1/datasets/{namespace}/{dataset_name}/download/increase'
                download_count_resp = self.session.post(download_count_url, cookies=cookies, headers=self.headers)
                raise_for_http_status(download_count_resp)

                # Download uv
                channel = DownloadChannel.LOCAL.value
                user_name = ''
                if MODELSCOPE_CLOUD_ENVIRONMENT in os.environ:
                    channel = os.environ[MODELSCOPE_CLOUD_ENVIRONMENT]
                if MODELSCOPE_CLOUD_USERNAME in os.environ:
                    user_name = os.environ[MODELSCOPE_CLOUD_USERNAME]
                download_uv_url = f'{self.endpoint}/api/v1/datasets/{namespace}/{dataset_name}/download/uv/' \
                                  f'{channel}?user={user_name}'
                download_uv_resp = self.session.post(download_uv_url, cookies=cookies, headers=self.headers)
                download_uv_resp = download_uv_resp.json()
                raise_on_error(download_uv_resp)

            except Exception as e:
                logger.error(e)


class ModelScopeConfig:
    path_credential = expanduser(DEFAULT_CREDENTIALS_PATH)
    COOKIES_FILE_NAME = 'cookies'
    GIT_TOKEN_FILE_NAME = 'git_token'
    USER_INFO_FILE_NAME = 'user'
    USER_SESSION_ID_FILE_NAME = 'session'

    @staticmethod
    def make_sure_credential_path_exist():
        os.makedirs(ModelScopeConfig.path_credential, exist_ok=True)

    @staticmethod
    def save_cookies(cookies: CookieJar):
        ModelScopeConfig.make_sure_credential_path_exist()
        with open(
                os.path.join(ModelScopeConfig.path_credential,
                             ModelScopeConfig.COOKIES_FILE_NAME), 'wb+') as f:
            pickle.dump(cookies, f)

    @staticmethod
    def get_cookies():
        cookies_path = os.path.join(ModelScopeConfig.path_credential,
                                    ModelScopeConfig.COOKIES_FILE_NAME)
        if os.path.exists(cookies_path):
            with open(cookies_path, 'rb') as f:
                cookies = pickle.load(f)
                for cookie in cookies:
                    if cookie.is_expired():
                        logger.warning(
                            'Authentication has expired, '
                            'please re-login if you need to access private models or datasets.')
                        return None
                return cookies
        return None

    @staticmethod
    def get_user_session_id():
        session_path = os.path.join(ModelScopeConfig.path_credential,
                                    ModelScopeConfig.USER_SESSION_ID_FILE_NAME)
        session_id = ''
        if os.path.exists(session_path):
            with open(session_path, 'rb') as f:
                session_id = str(f.readline().strip(), encoding='utf-8')
                return session_id
        if session_id == '' or len(session_id) != 32:
            session_id = str(uuid.uuid4().hex)
            ModelScopeConfig.make_sure_credential_path_exist()
            with open(session_path, 'w+') as wf:
                wf.write(session_id)

        return session_id

    @staticmethod
    def save_token(token: str):
        ModelScopeConfig.make_sure_credential_path_exist()
        with open(
                os.path.join(ModelScopeConfig.path_credential,
                             ModelScopeConfig.GIT_TOKEN_FILE_NAME), 'w+') as f:
            f.write(token)

    @staticmethod
    def save_user_info(user_name: str, user_email: str):
        ModelScopeConfig.make_sure_credential_path_exist()
        with open(
                os.path.join(ModelScopeConfig.path_credential,
                             ModelScopeConfig.USER_INFO_FILE_NAME), 'w+') as f:
            f.write('%s:%s' % (user_name, user_email))

    @staticmethod
    def get_user_info() -> Tuple[str, str]:
        try:
            with open(
                    os.path.join(ModelScopeConfig.path_credential,
                                 ModelScopeConfig.USER_INFO_FILE_NAME),
                    'r',
                    encoding='utf-8') as f:
                info = f.read()
                return info.split(':')[0], info.split(':')[1]
        except FileNotFoundError:
            pass
        return None, None

    @staticmethod
    def get_token() -> Optional[str]:
        """
        Get token or None if not existent.

        Returns:
            `str` or `None`: The token, `None` if it doesn't exist.

        """
        token = None
        try:
            with open(
                    os.path.join(ModelScopeConfig.path_credential,
                                 ModelScopeConfig.GIT_TOKEN_FILE_NAME),
                    'r',
                    encoding='utf-8') as f:
                token = f.read()
        except FileNotFoundError:
            pass
        return token

    @staticmethod
    def get_user_agent(user_agent: Union[Dict, str, None] = None, ) -> str:
        """Formats a user-agent string with basic info about a request.

        Args:
            user_agent (`str`, `dict`, *optional*):
                The user agent info in the form of a dictionary or a single string.

        Returns:
            The formatted user-agent string.
        """

        # include some more telemetrics when executing in dedicated
        # cloud containers
        env = 'custom'
        if MODELSCOPE_CLOUD_ENVIRONMENT in os.environ:
            env = os.environ[MODELSCOPE_CLOUD_ENVIRONMENT]
        user_name = 'unknown'
        if MODELSCOPE_CLOUD_USERNAME in os.environ:
            user_name = os.environ[MODELSCOPE_CLOUD_USERNAME]

        from modelscope import __version__
        ua = 'modelscope/%s; python/%s; session_id/%s; platform/%s; processor/%s; env/%s; user/%s' % (
            __version__,
            platform.python_version(),
            ModelScopeConfig.get_user_session_id(),
            platform.platform(),
            platform.processor(),
            env,
            user_name,
        )
        if isinstance(user_agent, dict):
            ua += '; ' + '; '.join(f'{k}/{v}' for k, v in user_agent.items())
        elif isinstance(user_agent, str):
            ua += '; ' + user_agent
        return ua<|MERGE_RESOLUTION|>--- conflicted
+++ resolved
@@ -16,10 +16,7 @@
 from os.path import expanduser
 from typing import Dict, List, Optional, Tuple, Union
 
-<<<<<<< HEAD
-=======
 import pandas as pd
->>>>>>> 0db0ec55
 import requests
 from requests import Session
 from requests.adapters import HTTPAdapter, Retry
@@ -50,12 +47,8 @@
                                        MASTER_MODEL_BRANCH, DatasetFormations,
                                        DatasetMetaFormats,
                                        DatasetVisibilityMap, DownloadChannel,
-<<<<<<< HEAD
-                                       ModelFile, VirgoDatasetConfig)
-=======
                                        DownloadMode, ModelFile,
                                        VirgoDatasetConfig)
->>>>>>> 0db0ec55
 from modelscope.utils.logger import get_logger
 from .utils.utils import (get_endpoint, get_release_datetime,
                           model_id_to_group_owner_name)
