--- conflicted
+++ resolved
@@ -11,13 +11,8 @@
 from .builder import PREPROCESSORS
 
 __all__ = [
-<<<<<<< HEAD
-    'Tokenize',
-    'SequenceClassificationPreprocessor',
-=======
     'Tokenize', 'SequenceClassificationPreprocessor',
     'TextGenerationPreprocessor', 'TokenClassifcationPreprocessor'
->>>>>>> 99fb5036
 ]
 
 
