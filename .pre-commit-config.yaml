--- conflicted
+++ resolved
@@ -1,9 +1,5 @@
 repos:
-<<<<<<< HEAD
-  - repo: https://github.com/PyCQA/flake8
-=======
   - repo: https://github.com/pycqa/flake8.git
->>>>>>> 0451b3d3
     rev: 4.0.0
     hooks:
       - id: flake8
