# Copyright (c) Alibaba, Inc. and its affiliates.
import os
import shutil
import unittest

import json

from modelscope.metainfo import Trainers
from modelscope.msdatasets import MsDataset
from modelscope.trainers import build_trainer
from modelscope.utils.constant import DownloadMode, ModelFile
from modelscope.utils.test_utils import test_level


class TestOfaTrainer(unittest.TestCase):

    def setUp(self) -> None:
        self.finetune_cfg = \
            {'framework': 'pytorch',
             'task': 'ocr-recognition',
             'model': {'type': 'ofa',
                       'beam_search': {'beam_size': 5,
                                       'max_len_b': 64,
                                       'min_len': 1,
                                       'no_repeat_ngram_size': 0},
                       'seed': 7,
                       'max_src_length': 128,
                       'language': 'zh',
                       'gen_type': 'generation',
                       'patch_image_size': 480,
                       'is_document': False,
                       'max_image_size': 480,
                       'imagenet_default_mean_and_std': False},
             'pipeline': {'type': 'ofa-ocr-recognition'},
             'dataset': {'column_map': {'text': 'label'}},
             'train': {'work_dir': 'work/ckpts/recognition',
                       # 'launcher': 'pytorch',
                       'max_epochs': 1,
                       'use_fp16': True,
                       'dataloader': {'batch_size_per_gpu': 4, 'workers_per_gpu': 0},
                       'lr_scheduler': {'name': 'polynomial_decay',
                                        'warmup_proportion': 0.01,
                                        'lr_end': 1e-07},
                       'lr_scheduler_hook': {'type': 'LrSchedulerHook', 'by_epoch': False},
                       'optimizer': {'type': 'AdamW', 'lr': 5e-05, 'weight_decay': 0.01},
                       'optimizer_hook': {'type': 'TorchAMPOptimizerHook',
                                          'cumulative_iters': 1,
                                          'grad_clip': {'max_norm': 1.0, 'norm_type': 2},
                                          'loss_keys': 'loss'},
                       'criterion': {'name': 'AdjustLabelSmoothedCrossEntropyCriterion',
                                     'constraint_range': None,
                                     'drop_worst_after': 0,
                                     'drop_worst_ratio': 0.0,
                                     'ignore_eos': False,
                                     'ignore_prefix_size': 0,
                                     'label_smoothing': 0.1,
                                     'reg_alpha': 1.0,
                                     'report_accuracy': False,
                                     'sample_patch_num': 196,
                                     'sentence_avg': False,
                                     'use_rdrop': True},
                       'hooks': [{'type': 'BestCkptSaverHook',
                                  'metric_key': 'accuracy',
                                  'interval': 100},
                                 {'type': 'TextLoggerHook', 'interval': 1},
                                 {'type': 'IterTimerHook'},
                                 {'type': 'EvaluationHook', 'by_epoch': True, 'interval': 1}]},
             'evaluation': {'dataloader': {'batch_size_per_gpu': 4, 'workers_per_gpu': 0},
                            'metrics': [{'type': 'accuracy'}]},
             'preprocessor': []}

    @unittest.skipUnless(test_level() >= 0, 'skip test in current test level')
    def test_trainer_std(self):
        WORKSPACE = './workspace/ckpts/recognition'
        os.makedirs(WORKSPACE, exist_ok=True)
        config_file = os.path.join(WORKSPACE, ModelFile.CONFIGURATION)
        with open(config_file, 'w') as writer:
            json.dump(self.finetune_cfg, writer)

        pretrained_model = 'damo/ofa_ocr-recognition_scene_base_zh'
        args = dict(
            model=pretrained_model,
            work_dir=WORKSPACE,
            train_dataset=MsDataset.load(
                'ocr_fudanvi_zh',
                subset_name='scene',
                namespace='modelscope',
<<<<<<< HEAD
                split='train[:200]',
=======
                split='train[800:900]',
>>>>>>> 3b21ff10
                download_mode=DownloadMode.REUSE_DATASET_IF_EXISTS),
            eval_dataset=MsDataset.load(
                'ocr_fudanvi_zh',
                subset_name='scene',
                namespace='modelscope',
                split='test[:20]',
                download_mode=DownloadMode.REUSE_DATASET_IF_EXISTS),
            cfg_file=config_file)
        trainer = build_trainer(name=Trainers.ofa, default_args=args)
        trainer.train()
<<<<<<< HEAD

=======
>>>>>>> 3b21ff10
        self.assertIn(
            ModelFile.TORCH_MODEL_BIN_FILE,
            os.listdir(os.path.join(WORKSPACE, ModelFile.TRAIN_OUTPUT_DIR)))
        shutil.rmtree(WORKSPACE)


if __name__ == '__main__':
    unittest.main()<|MERGE_RESOLUTION|>--- conflicted
+++ resolved
@@ -85,11 +85,7 @@
                 'ocr_fudanvi_zh',
                 subset_name='scene',
                 namespace='modelscope',
-<<<<<<< HEAD
-                split='train[:200]',
-=======
                 split='train[800:900]',
->>>>>>> 3b21ff10
                 download_mode=DownloadMode.REUSE_DATASET_IF_EXISTS),
             eval_dataset=MsDataset.load(
                 'ocr_fudanvi_zh',
@@ -100,10 +96,7 @@
             cfg_file=config_file)
         trainer = build_trainer(name=Trainers.ofa, default_args=args)
         trainer.train()
-<<<<<<< HEAD
 
-=======
->>>>>>> 3b21ff10
         self.assertIn(
             ModelFile.TORCH_MODEL_BIN_FILE,
             os.listdir(os.path.join(WORKSPACE, ModelFile.TRAIN_OUTPUT_DIR)))
